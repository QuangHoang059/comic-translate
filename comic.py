import os
import cv2, shutil
import tempfile
import numpy as np
from typing import Callable, Tuple, List

from PySide6 import QtWidgets
from PySide6 import QtCore
from PySide6.QtCore import QCoreApplication
from PySide6.QtCore import QSettings
from PySide6.QtCore import QThreadPool
from PySide6.QtCore import QTranslator, QLocale

from app.ui.dayu_widgets import dayu_theme
from app.ui.dayu_widgets.clickable_card import ClickMeta
from app.ui.dayu_widgets.qt import MPixmap
from app.ui.main_window import ComicTranslateUI
from app.ui.messages import Messages
from app.thread_worker import GenericWorker
from app.ui.dayu_widgets.message import MMessage

from modules.detection import do_rectangles_overlap
from modules.utils.textblock import TextBlock
from modules.rendering.render import draw_text
from modules.utils.file_handler import FileHandler
from modules.utils.pipeline_utils import set_alignment, font_selected, validate_settings, \
                                         validate_ocr, validate_translator, get_language_code
from modules.utils.archives import make
from modules.utils.download import get_models, mandatory_models
from modules.utils.translator_utils import format_translations, is_there_text
from pipeline import ComicTranslatePipeline


for model in mandatory_models:
    get_models(model)

class ComicTranslate(ComicTranslateUI):
    image_processed = QtCore.Signal(int, object, str)
    progress_update = QtCore.Signal(int, int, int, int, bool)
    image_skipped = QtCore.Signal(str, str, str)

    def __init__(self, parent=None):
        super(ComicTranslate, self).__init__(parent)

        self.image_files = []
        self.current_image_index = -1
        self.image_states = {}

        self.blk_list = []
        self.image_data = {}  # Store the latest version of each image
        self.image_history = {}  # Store undo/redo history for each image
        self.current_history_index = {}  # Current position in the undo/redo history for each image
        self.displayed_images = set()  # New set to track displayed images
        self.current_text_block = None

        self.pipeline = ComicTranslatePipeline(self)
        self.file_handler = FileHandler()
        self.threadpool = QThreadPool()
        self.current_worker = None

        self.image_skipped.connect(self.on_image_skipped)
        self.image_processed.connect(self.on_image_processed)
        self.progress_update.connect(self.update_progress)

        self.image_cards = []
        self.current_highlighted_card = None

        self.connect_ui_elements()
        self.setFocusPolicy(QtCore.Qt.FocusPolicy.StrongFocus)

        self.load_main_page_settings()
        self.settings_page.load_settings()

    def connect_ui_elements(self):
        # Browsers
        self.tool_browser.sig_files_changed.connect(self.thread_load_images)
        self.save_browser.sig_file_changed.connect(self.save_current_image)
        self.save_all_browser.sig_file_changed.connect(self.save_and_make)
        self.drag_browser.sig_files_changed.connect(self.thread_load_images)
       
        self.manual_radio.clicked.connect(self.manual_mode_selected)
        self.automatic_radio.clicked.connect(self.batch_mode_selected)

        # Connect buttons from button_groups
        self.hbutton_group.get_button_group().buttons()[0].clicked.connect(lambda: self.block_detect())
        self.hbutton_group.get_button_group().buttons()[1].clicked.connect(self.ocr)
        self.hbutton_group.get_button_group().buttons()[2].clicked.connect(self.translate_image)
        self.hbutton_group.get_button_group().buttons()[3].clicked.connect(self.load_segmentation_points)
        self.hbutton_group.get_button_group().buttons()[4].clicked.connect(self.inpaint_and_set)
        self.hbutton_group.get_button_group().buttons()[5].clicked.connect(self.render_text)

        self.return_buttons_group.get_button_group().buttons()[0].clicked.connect(self.undo_image)
        self.return_buttons_group.get_button_group().buttons()[1].clicked.connect(self.redo_image)

        # Connect other buttons and widgets
        self.translate_button.clicked.connect(self.start_batch_process)
        self.cancel_button.clicked.connect(self.cancel_current_task)
        self.set_all_button.clicked.connect(self.set_src_trg_all)
        self.clear_rectangles_button.clicked.connect(self.image_viewer.clear_rectangles)
        self.clear_brush_strokes_button.clicked.connect(self.image_viewer.clear_brush_strokes)
        self.draw_blklist_blks.clicked.connect(lambda: self.pipeline.load_box_coords(self.blk_list))
        self.change_all_blocks_size_dec.clicked.connect(lambda: self.change_all_blocks_size(-int(self.change_all_blocks_size_diff.text())))
        self.change_all_blocks_size_inc.clicked.connect(lambda: self.change_all_blocks_size(int(self.change_all_blocks_size_diff.text())))

        # Connect text edit widgets
        self.s_text_edit.textChanged.connect(self.update_text_block)
        self.t_text_edit.textChanged.connect(self.update_text_block)

        self.s_combo.currentTextChanged.connect(self.save_src_trg)
        self.t_combo.currentTextChanged.connect(self.save_src_trg)

        # Connect image viewer signals
        self.image_viewer.rectangle_selected.connect(self.handle_rectangle_selection)
        self.image_viewer.rectangle_changed.connect(self.handle_rectangle_change)

    def save_src_trg(self):
        source_lang = self.s_combo.currentText()
        target_lang = self.t_combo.currentText()
        if self.current_image_index >= 0:
            current_file = self.image_files[self.current_image_index]
            self.image_states[current_file]['source_lang'] = source_lang
            self.image_states[current_file]['target_lang'] = target_lang

    def set_src_trg_all(self):
        source_lang = self.s_combo.currentText()
        target_lang = self.t_combo.currentText()
        for image_path in self.image_files:
            self.image_states[image_path]['source_lang'] = source_lang
            self.image_states[image_path]['target_lang'] = target_lang

<<<<<<< HEAD
    def change_all_blocks_size(self, diff: int):
        if len(self.blk_list) == 0:
            return
        updated_blk_list = []
        for blk in self.blk_list:
            blk_rect = tuple(blk.xyxy)
            blk.xyxy[:] = [blk_rect[0] - diff, blk_rect[1] - diff, blk_rect[2] + diff, blk_rect[3] + diff]
            updated_blk_list.append(blk)
        self.blk_list = updated_blk_list
        self.pipeline.load_box_coords(self.blk_list)
=======
    def set_block_font_settings(self):
        self.min_font_spinbox.setValue(self.settings_page.get_min_font_size())
        self.max_font_spinbox.setValue(self.settings_page.get_max_font_size())
        text_rendering_settings = self.settings_page.get_text_rendering_settings()
        self.block_font_color_button.setStyleSheet(
            f"background-color: {text_rendering_settings['color']}; border: none; border-radius: 5px;"
        )
        self.block_font_color_button.setProperty('selected_color', settings.value('color', text_rendering_settings['color']))
        if self.current_text_block:
            index = self.blk_list.index(self.current_text_block)
            blk = self.blk_list[index]
            if blk.font_color:
                self.block_font_color_button.setStyleSheet(
                    f"background-color: {blk.font_color}; border: none; border-radius: 5px;"
                )
                self.block_font_color_button.setProperty('selected_color', settings.value('color', blk.font_color))
            if blk.min_font_size > 0:
                self.min_font_spinbox.setValue(blk.min_font_size)
            if blk.max_font_size > 0:
                self.max_font_spinbox.setValue(blk.max_font_size)
>>>>>>> 914e3a08

    def batch_mode_selected(self):
        self.disable_hbutton_group()
        self.translate_button.setEnabled(True)
        self.cancel_button.setEnabled(True)

    def manual_mode_selected(self):
        self.enable_hbutton_group()
        self.translate_button.setEnabled(False)
        self.cancel_button.setEnabled(False)
    
    def on_image_processed(self, index: int, rendered_image: np.ndarray, image_path: str):
        if index == self.current_image_index:
            self.set_cv2_image(rendered_image)
        else:
            self.update_image_history(image_path, rendered_image)
            self.image_data[image_path] = rendered_image

    def on_image_skipped(self, image_path: str, skip_reason: str, error: str):
        message = { 
            "Text Blocks": QCoreApplication.translate('Messages', 'No Text Blocks Detected.\nSkipping:') + f" {image_path}\n{error}", 
            "OCR": QCoreApplication.translate('Messages', 'Could not OCR detected text.\nSkipping:') + f" {image_path}\n{error}",
            "Translator": QCoreApplication.translate('Messages', 'Could not get translations.\nSkipping:') + f" {image_path}\n{error}"        
        }

        text = message.get(skip_reason, f"Unknown skip reason: {skip_reason}. Error: {error}")
        
        MMessage.info(
            text=text,
            parent=self,
            duration=5,
            closable=True
        )

    def on_manual_finished(self):
        self.loading.setVisible(False)
        self.enable_hbutton_group()
    
    def run_threaded(self, callback: Callable, result_callback: Callable=None, error_callback: Callable=None, finished_callback: Callable=None, *args, **kwargs):
        worker = GenericWorker(callback, *args, **kwargs)

        if result_callback:
            worker.signals.result.connect(lambda result: QtCore.QTimer.singleShot(0, lambda: result_callback(result)))
        if error_callback:
            worker.signals.error.connect(lambda error: QtCore.QTimer.singleShot(0, lambda: error_callback(error)))
        if finished_callback:
            worker.signals.finished.connect(finished_callback)
        
        self.current_worker = worker
        self.threadpool.start(worker)

    def cancel_current_task(self):
        if self.current_worker:
            self.current_worker.cancel()
        # No need to Enable necessary Widgets/Buttons because the threads 
        # already have finish callbacks that handle this.

    def default_error_handler(self, error_tuple: Tuple):
        exctype, value, traceback_str = error_tuple
        error_msg = f"An error occurred:\n{exctype.__name__}: {value}"
        error_msg_trcbk = f"An error occurred:\n{exctype.__name__}: {value}\n\nTraceback:\n{traceback_str}"
        print(error_msg_trcbk)
        QtWidgets.QMessageBox.critical(self, "Error", error_msg)
        self.loading.setVisible(False)
        self.enable_hbutton_group()

    def start_batch_process(self):
        for image_path in self.image_files:
            source_lang = self.image_states[image_path]['source_lang']
            target_lang = self.image_states[image_path]['target_lang']

            if not validate_settings(self, source_lang, target_lang):
                return
            
        self.translate_button.setEnabled(False)
        self.progress_bar.setVisible(True) 
        self.run_threaded(self.pipeline.batch_process, None, self.default_error_handler, self.on_batch_process_finished)

    def on_batch_process_finished(self):
        self.progress_bar.setVisible(False)
        self.translate_button.setEnabled(True)
        Messages.show_translation_complete(self)

    def disable_hbutton_group(self):
        for button in self.hbutton_group.get_button_group().buttons():
            button.setEnabled(False)

    def enable_hbutton_group(self):
        for button in self.hbutton_group.get_button_group().buttons():
            button.setEnabled(True)

    def block_detect(self, load_rects: bool = True):
        self.loading.setVisible(True)
        self.disable_hbutton_group()
        self.run_threaded(self.pipeline.detect_blocks, self.pipeline.on_blk_detect_complete, 
                          self.default_error_handler, self.on_manual_finished, load_rects)
        
    def clear_text_edits(self):
        self.current_text_block = None
        self.s_text_edit.clear()
        self.t_text_edit.clear()
        self.set_block_font_settings()

    def finish_ocr_translate(self):
        if self.blk_list:
            rect = self.find_corresponding_rect(self.blk_list[0], 0.5)
            self.image_viewer.select_rectangle(rect)
        self.set_tool('box')
        self.on_manual_finished()

    def ocr(self):
        source_lang = self.s_combo.currentText()
        if not validate_ocr(self, source_lang):
            return
        self.loading.setVisible(True)
        self.disable_hbutton_group()
        self.run_threaded(self.pipeline.OCR_image, None, self.default_error_handler, self.finish_ocr_translate)

    def translate_image(self):
        source_lang = self.s_combo.currentText()
        target_lang = self.t_combo.currentText()
        if not is_there_text(self.blk_list) or not validate_translator(self, source_lang, target_lang):
            return
        self.loading.setVisible(True)
        self.disable_hbutton_group()
        self.run_threaded(self.pipeline.translate_image, None, self.default_error_handler, self.finish_ocr_translate)

    def inpaint_and_set(self):
        if self.image_viewer.hasPhoto() and self.image_viewer.has_drawn_elements():
            self.clear_text_edits()
            self.loading.setVisible(True)
            self.disable_hbutton_group()
            self.run_threaded(self.pipeline.inpaint, self.pipeline.inpaint_complete, 
                              self.default_error_handler, self.on_manual_finished)

    def load_images_threaded(self, file_paths: List[str]):
        self.file_handler.file_paths = file_paths
        file_paths = self.file_handler.prepare_files()

        loaded_images = []
        for file_path in file_paths:
            cv2_image = cv2.imread(file_path)
            if cv2_image is not None:
                cv2_image = cv2.cvtColor(cv2_image, cv2.COLOR_BGR2RGB)
                loaded_images.append((file_path, cv2_image))

        return loaded_images

    def thread_load_images(self, file_paths: List[str]):
        self.run_threaded(self.load_images_threaded, self.on_images_loaded, self.default_error_handler, None, file_paths)

    def on_images_loaded(self, loaded_images: List[Tuple[str, np.ndarray]]):
        # Clear existing image data
        self.image_files = []
        self.image_states.clear()
        self.image_data.clear()
        self.image_history.clear()
        self.current_history_index.clear()
        self.blk_list = []
        self.displayed_images.clear()
        self.image_viewer.clear_rectangles()
        self.image_viewer.clear_brush_strokes()
        self.s_text_edit.clear()
        self.t_text_edit.clear()

        # Reset current_image_index
        self.current_image_index = -1

        for file_path, cv2_image in loaded_images:
            self.image_files.append(file_path)
            self.image_data[file_path] = cv2_image
            self.image_history[file_path] = [cv2_image.copy()]
            self.current_history_index[file_path] = 0
            self.save_image_state(file_path)

        self.update_image_cards()

        # If we have loaded images, display the first one
        if self.image_files:
            self.display_image(0)
        else:
            # If no images were successfully loaded, clear the viewer
            self.image_viewer.clear_scene()

        # Reset the image viewer's transformation
        self.image_viewer.resetTransform()
        self.image_viewer.fitInView()

    def update_image_cards(self):
        # Clear existing cards
        for i in reversed(range(self.image_card_layout.count())):
            widget = self.image_card_layout.itemAt(i).widget()
            if widget is not None:
                widget.setParent(None)
        
        self.image_cards = []  # Reset the list of cards

        # Add new cards
        for index, file_path in enumerate(self.image_files):
            file_name = os.path.basename(file_path)
            card = ClickMeta(extra=False, avatar_size=(35, 50))
            card.setup_data({
                "title": file_name,
                "avatar": MPixmap(file_path)
            })
            card.connect_clicked(lambda idx=index: self.on_card_clicked(idx))
            self.image_card_layout.insertWidget(self.image_card_layout.count() - 1, card)
            self.image_cards.append(card)


    def highlight_card(self, index: int):
        if 0 <= index < len(self.image_cards):
            # Remove highlight from the previously highlighted card
            if self.current_highlighted_card:
                self.current_highlighted_card.set_highlight(False)
            
            # Highlight the new card
            self.image_cards[index].set_highlight(True)
            self.current_highlighted_card = self.image_cards[index]

    def on_card_clicked(self, index: int):
        self.highlight_card(index)
        self.display_image(index)

    def save_image_state(self, file: str):
        self.image_states[file] = {
            'viewer_state': self.image_viewer.save_state(),
            'source_text': self.s_text_edit.toPlainText(),
            'source_lang': self.s_combo.currentText(),
            'target_text': self.t_text_edit.toPlainText(),
            'target_lang': self.t_combo.currentText(),
            'brush_strokes': self.image_viewer.save_brush_strokes(),
            'blk_list': self.blk_list
        }

    def save_current_image_state(self):
        if self.current_image_index >= 0:
            current_file = self.image_files[self.current_image_index]
            self.save_image_state(current_file)

    def load_image_state(self, file_path: str):
        cv2_image = self.image_data[file_path]

        self.set_cv2_image(cv2_image)
        if file_path in self.image_states:
            state = self.image_states[file_path]
            self.image_viewer.load_state(state['viewer_state'])
            self.s_text_edit.setPlainText(state['source_text'])
            self.s_combo.setCurrentText(state['source_lang'])
            self.t_text_edit.setPlainText(state['target_text'])
            self.t_combo.setCurrentText(state['target_lang'])
            self.image_viewer.load_brush_strokes(state['brush_strokes'])
            self.blk_list = state['blk_list']
        else:
            self.s_text_edit.clear()
            self.t_text_edit.clear()

    def display_image(self, index: int):
        if 0 <= index < len(self.image_files):
            self.save_current_image_state()
            self.current_image_index = index
            file_path = self.image_files[index]
            
            # Check if this image has been displayed before
            first_time_display = file_path not in self.displayed_images
            
            self.load_image_state(file_path)
            self.central_stack.setCurrentWidget(self.image_viewer)
            self.central_stack.layout().activate()
            
            # Fit in view only if it's the first time displaying this image
            if first_time_display:
                self.image_viewer.fitInView()
                self.displayed_images.add(file_path)  # Mark this image as displayed

    def blk_detect_segment(self, result): 
        blk_list, load_rects = result
        self.blk_list = blk_list
        for blk in self.blk_list:
            bboxes = blk.inpaint_bboxes
            if bboxes is not None or len(bboxes) > 0:
                self.image_viewer.draw_segmentation_lines(bboxes)

    def load_segmentation_points(self):
        if self.image_viewer.hasPhoto():
            self.clear_text_edits()
            self.set_tool('brush')
            self.disable_hbutton_group()
            self.image_viewer.clear_rectangles()
            if self.blk_list:
                for blk in self.blk_list:
                    bboxes = blk.inpaint_bboxes
                    if bboxes is not None or len(bboxes) > 0:
                        self.image_viewer.draw_segmentation_lines(bboxes)
                
                self.enable_hbutton_group()

            else:
                self.loading.setVisible(True)
                self.disable_hbutton_group()
                self.run_threaded(self.pipeline.detect_blocks, self.blk_detect_segment, 
                          self.default_error_handler, self.on_manual_finished)
                
    def update_image_history(self, file_path: str, cv2_img: np.ndarray):
         # Check if the new image is different from the current one
        if not np.array_equal(self.image_data[file_path], cv2_img):
            self.image_data[file_path] = cv2_img
                
            # Add to history
            history = self.image_history[file_path]
            current_index = self.current_history_index[file_path]
                
            # Remove any future history if we're not at the end
            del history[current_index + 1:]
                
            history.append(cv2_img.copy())
            self.current_history_index[file_path] = len(history) - 1

    def set_cv2_image(self, cv2_img: np.ndarray):
        if self.current_image_index >= 0:
            file_path = self.image_files[self.current_image_index]

            self.update_image_history(file_path, cv2_img)
            self.image_viewer.display_cv2_image(cv2_img)

    def undo_image(self):
        if self.current_image_index >= 0:
            file_path = self.image_files[self.current_image_index]
            current_index = self.current_history_index[file_path]
            while current_index > 0:
                current_index -= 1
                cv2_img = self.image_history[file_path][current_index]
                if not np.array_equal(self.image_data[file_path], cv2_img):
                    self.current_history_index[file_path] = current_index
                    self.image_data[file_path] = cv2_img
                    self.image_viewer.display_cv2_image(cv2_img)
                    break

    def redo_image(self):
        if self.current_image_index >= 0:
            file_path = self.image_files[self.current_image_index]
            current_index = self.current_history_index[file_path]
            while current_index < len(self.image_history[file_path]) - 1:
                current_index += 1
                cv2_img = self.image_history[file_path][current_index]
                if not np.array_equal(self.image_data[file_path], cv2_img):
                    self.current_history_index[file_path] = current_index
                    self.image_data[file_path] = cv2_img
                    self.image_viewer.display_cv2_image(cv2_img)
                    break

    def update_blk_list(self):
        # Get the current rectangles from the image viewer
        current_rectangles = self.image_viewer.get_rectangle_coordinates()
        
        # Create a new list to store updated TextBlocks
        updated_blk_list = []
        
        # Check existing blocks against current rectangles
        for blk in self.blk_list:
            blk_rect = tuple(blk.xyxy)
            
            # Check if this block still exists or has been slightly modified
            for i, curr_rect in enumerate(current_rectangles):
                if do_rectangles_overlap(blk_rect, curr_rect, iou_threshold=0.5):
                    # Update the block's coordinates
                    blk.xyxy[:] = list(curr_rect)
                    updated_blk_list.append(blk)
                    current_rectangles.pop(i)
                    break
        
        # Add new TextBlocks for any remaining rectangles
        for new_rect in current_rectangles:
            new_blk = TextBlock(np.array(new_rect))
            updated_blk_list.append(new_blk)
        
        # Update self.blk_list with the new configuration
        self.blk_list = updated_blk_list

    def find_corresponding_text_block(self, rect: Tuple[float], iou_threshold: int):
        for blk in self.blk_list:
            if do_rectangles_overlap(rect, blk.xyxy, iou_threshold):
                return blk
        return None

    def find_corresponding_rect(self, tblock: TextBlock, iou_threshold: int):
        for rect in self.image_viewer._rectangles:
            x1, y1, w, h = rect.rect().getRect()
            rect_coord = (x1, y1, x1 + w, y1 + h)
            if do_rectangles_overlap(rect_coord, tblock.xyxy, iou_threshold):
                return rect
        return None
    
    def handle_rectangle_selection(self, rect: QtCore.QRectF):
        x1, y1, w, h = rect.getRect()
        rect = (x1, y1, x1 + w, y1 + h)
        self.current_text_block = self.find_corresponding_text_block(rect, 0.5)
        if self.current_text_block:
            self.s_text_edit.textChanged.disconnect(self.update_text_block)
            self.t_text_edit.textChanged.disconnect(self.update_text_block)
            self.s_text_edit.setPlainText(self.current_text_block.text)
            self.t_text_edit.setPlainText(self.current_text_block.translation)
            self.s_text_edit.textChanged.connect(self.update_text_block)
            self.t_text_edit.textChanged.connect(self.update_text_block)
        else:
            self.s_text_edit.clear()
            self.t_text_edit.clear()
            self.current_text_block = None
        self.set_block_font_settings()

    def update_text_block(self):
        if self.current_text_block:
            self.current_text_block.text = self.s_text_edit.toPlainText()
            self.current_text_block.translation = self.t_text_edit.toPlainText()

    def update_progress(self, index: int, total_images: int, step: int, total_steps: int, change_name: bool):
        # Assign weights to image processing and archiving (adjust as needed)
        image_processing_weight = 0.9
        archiving_weight = 0.1

        archive_info_list = self.file_handler.archive_info
        total_archives = len(archive_info_list)

        if change_name:
            if index < total_images:
                im_path = self.image_files[index]
                im_name = os.path.basename(im_path)
                self.progress_bar.setFormat(QCoreApplication.translate('Messages', 'Processing:') + f" {im_name} . . . %p%")
            else:
                archive_index = index - total_images
                self.progress_bar.setFormat(QCoreApplication.translate('Messages', 'Archiving:') + f" {archive_index + 1}/{total_archives} . . . %p%")

        if index < total_images:
            # Image processing progress
            task_progress = (index / total_images) * image_processing_weight
            step_progress = (step / total_steps) * (1 / total_images) * image_processing_weight
        else:
            # Archiving progress
            archive_index = index - total_images
            task_progress = image_processing_weight + (archive_index / total_archives) * archiving_weight
            step_progress = (step / total_steps) * (1 / total_archives) * archiving_weight

        progress = (task_progress + step_progress) * 100 
        self.progress_bar.setValue(int(progress))

    def on_render_complete(self, rendered_image: np.ndarray):
        self.set_cv2_image(rendered_image)
        self.loading.setVisible(False)
        self.enable_hbutton_group()

    def render_text(self):
        if self.image_viewer.hasPhoto() and self.blk_list:
            if not font_selected(self):
                return
            self.clear_text_edits()
            self.loading.setVisible(True)
            self.disable_hbutton_group()
            inpaint_image = self.image_viewer.get_cv2_image()
            text_rendering_settings = self.settings_page.get_text_rendering_settings()
            font = text_rendering_settings['font']
            font_color = text_rendering_settings['color']
            upper = text_rendering_settings['upper_case']
            outline = text_rendering_settings['outline']
            font_path = font_path = f'fonts/{font}'
            set_alignment(self.blk_list, self.settings_page)

            target_lang = self.t_combo.currentText()
            target_lang_en = self.lang_mapping.get(target_lang, None)
            trg_lng_cd = get_language_code(target_lang_en)
            format_translations(self.blk_list, trg_lng_cd, upper_case=upper)
            min_font_size = self.settings_page.get_min_font_size() 
            max_font_size = self.settings_page.get_max_font_size()

            self.run_threaded(draw_text, self.on_render_complete, self.default_error_handler, 
                              None, inpaint_image, self.blk_list, font_path, colour=font_color, init_font_size=max_font_size, min_font_size=min_font_size, outline=outline)
            
    def handle_rectangle_change(self, new_rect: QtCore.QRectF):
        # Find the corresponding TextBlock in blk_list
        for blk in self.blk_list:
            if do_rectangles_overlap(blk.xyxy, (new_rect.left(), new_rect.top(), new_rect.right(), new_rect.bottom()), 0.2):
                # Update the TextBlock coordinates
                blk.xyxy[:] = [new_rect.left(), new_rect.top(), new_rect.right(), new_rect.bottom()]
                break

    def save_current_image(self, file_path: str):
        curr_image = self.image_viewer.get_cv2_image()
        cv2.imwrite(file_path, curr_image)

    def save_and_make(self, output_path: str):
        self.run_threaded(self.save_and_make_worker, None, self.default_error_handler, None, output_path)

    def save_and_make_worker(self, output_path: str):
        temp_dir = tempfile.mkdtemp()
        try:
            # Save images
            for file_path in self.image_files:
                bname = os.path.basename(file_path) 
                cv2_img = self.image_data[file_path]
                cv2_img_save = cv2.cvtColor(cv2_img, cv2.COLOR_BGR2RGB)
                sv_pth = os.path.join(temp_dir, bname)
                cv2.imwrite(sv_pth, cv2_img_save)
            
            # Call make function
            make(temp_dir, output_path)
        finally:
            # Clean up temp directory
            import shutil
            shutil.rmtree(temp_dir)

    def keyPressEvent(self, event):
        if event.key() == QtCore.Qt.Key_Left:
            self.navigate_images(-1)
        elif event.key() == QtCore.Qt.Key_Right:
            self.navigate_images(1)
        else:
            super().keyPressEvent(event)

    def navigate_images(self, direction: int):
        if hasattr(self, 'image_files') and self.image_files:
            new_index = self.current_image_index + direction
            if 0 <= new_index < len(self.image_files):
                self.display_image(new_index)
                self.highlight_card(new_index)

    def save_main_page_settings(self):
        settings = QSettings("ComicLabs", "ComicTranslate")
        settings.beginGroup("main_page")
        
        # Save languages in English
        settings.setValue("source_language", self.lang_mapping[self.s_combo.currentText()])
        settings.setValue("target_language", self.lang_mapping[self.t_combo.currentText()])
        
        settings.setValue("mode", "manual" if self.manual_radio.isChecked() else "automatic")
        
        # Save brush and eraser sizes
        settings.setValue("brush_size", self.brush_size_slider.value())
        settings.setValue("eraser_size", self.eraser_size_slider.value())

        settings.endGroup()

        # Save window state
        settings.beginGroup("MainWindow")
        settings.setValue("geometry", self.saveGeometry())
        settings.setValue("state", self.saveState())
        settings.endGroup()

    def load_main_page_settings(self):
        settings = QSettings("ComicLabs", "ComicTranslate")
        settings.beginGroup("main_page")

        # Load languages and convert back to current language
        source_lang = settings.value("source_language", "Korean")
        target_lang = settings.value("target_language", "English")
        
        # Use reverse mapping to get the translated language names
        self.s_combo.setCurrentText(self.reverse_lang_mapping.get(source_lang, self.tr("Korean")))
        self.t_combo.setCurrentText(self.reverse_lang_mapping.get(target_lang, self.tr("English")))

        mode = settings.value("mode", "manual")
        if mode == "manual":
            self.manual_radio.setChecked(True)
            self.manual_mode_selected()
        else:
            self.automatic_radio.setChecked(True)
            self.batch_mode_selected()
        
        # Load brush and eraser sizes
        brush_size = settings.value("brush_size", 10)  # Default value is 10
        eraser_size = settings.value("eraser_size", 20)  # Default value is 20
        self.brush_size_slider.setValue(int(brush_size))
        self.eraser_size_slider.setValue(int(eraser_size))

        settings.endGroup()

        # Load window state
        settings.beginGroup("MainWindow")
        geometry = settings.value("geometry")
        state = settings.value("state")
        if geometry is not None:
            self.restoreGeometry(geometry)
        if state is not None:
            self.restoreState(state)
        settings.endGroup()

    def closeEvent(self, event):
        # Save all settings when the application is closed
        self.settings_page.save_settings()
        self.save_main_page_settings()
        
        # Delete temp archive folders
        for archive in self.file_handler.archive_info:
            shutil.rmtree(archive['temp_dir'])

        super().closeEvent(event)

def get_system_language():
    locale = QLocale.system().name()  # Returns something like "en_US" or "zh_CN"
    
    # Special handling for Chinese
    if locale.startswith('zh_'):
        if locale in ['zh_CN', 'zh_SG']:
            return '简体中文'
        elif locale in ['zh_TW', 'zh_HK']:
            return '繁體中文'
    
    # For other languages, we can still use the first part of the locale
    lang_code = locale.split('_')[0]
    
    # Map the system language code to your application's language names
    lang_map = {
        'en': 'English',
        'ko': '한국어',
        'fr': 'Français',
        'ja': '日本語',
        'ru': 'русский',
        'de': 'Deutsch',
        'nl': 'Nederlands',
        'es': 'Español',
        'it': 'Italiano',
        'tr': 'Türkçe'
    }
    
    return lang_map.get(lang_code, 'English')  # Default to English if not found

def load_translation(app, language: str):
    translator = QTranslator(app)
    lang_code = {
        'English': 'en',
        '한국어': 'ko',
        'Français': 'fr',
        '日本語': 'ja',
        '简体中文': 'zh_CN',
        '繁體中文': 'zh_TW',
        'русский': 'ru',
        'Deutsch': 'de',
        'Nederlands': 'nl',
        'Español': 'es',
        'Italiano': 'it',
        'Türkçe': 'tr'
    }.get(language, 'en')

    # Load the translation file
    # if translator.load(f"ct_{lang_code}", "app/translations/compiled"):
    #     app.installTranslator(translator)
    # else:
    #     print(f"Failed to load translation for {language}")

    if translator.load(f":/translations/ct_{lang_code}.qm"):
        app.installTranslator(translator)
    else:
        print(f"Failed to load translation for {language}")

if __name__ == "__main__":

    import sys
    from PySide6.QtGui import QIcon
    from app.ui.dayu_widgets.qt import application
    from app.translations import ct_translations
    from app import icon_resource

    if sys.platform == "win32":
        # Necessary Workaround to set to Taskbar Icon on Windows
        import ctypes
        myappid = u'ComicLabs.ComicTranslate' # arbitrary string
        ctypes.windll.shell32.SetCurrentProcessExplicitAppUserModelID(myappid)

    with application() as app:
        # Set the application icon
        icon = QIcon(":/icons/window_icon.png")  
        app.setWindowIcon(icon)

        settings = QSettings("ComicLabs", "ComicTranslate")
        selected_language = settings.value('language', get_system_language())
        if selected_language != 'English':
            load_translation(app, selected_language)  

        test = ComicTranslate()
        test.show()<|MERGE_RESOLUTION|>--- conflicted
+++ resolved
@@ -128,7 +128,6 @@
             self.image_states[image_path]['source_lang'] = source_lang
             self.image_states[image_path]['target_lang'] = target_lang
 
-<<<<<<< HEAD
     def change_all_blocks_size(self, diff: int):
         if len(self.blk_list) == 0:
             return
@@ -139,7 +138,7 @@
             updated_blk_list.append(blk)
         self.blk_list = updated_blk_list
         self.pipeline.load_box_coords(self.blk_list)
-=======
+
     def set_block_font_settings(self):
         self.min_font_spinbox.setValue(self.settings_page.get_min_font_size())
         self.max_font_spinbox.setValue(self.settings_page.get_max_font_size())
@@ -160,7 +159,6 @@
                 self.min_font_spinbox.setValue(blk.min_font_size)
             if blk.max_font_size > 0:
                 self.max_font_spinbox.setValue(blk.max_font_size)
->>>>>>> 914e3a08
 
     def batch_mode_selected(self):
         self.disable_hbutton_group()
